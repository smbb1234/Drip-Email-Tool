--- conflicted
+++ resolved
@@ -238,37 +238,4 @@
                     logger.log_logic_event(f"Template not found for {campaign_id} / {sequence_id}", "ERROR")
         return campaigns_data
 
-<<<<<<< HEAD
-=======
-# Example usage (to be integrated into the larger system):
-if __name__ == "__main__":
-    test_directory = Path("../../" + config.DATA_DIR)
-    base_directory = Path("../../data/")
-
-    # contacts_file = base_directory / "12-01-2025"/ "campaign_1"/ "1" / "contacts.csv"
-    # templates_file = base_directory / "12-01-2025"/ "campaign_1"/ "templates.yaml"
-    # schedule_file = base_directory / "12-01-2025"/ "schedule.json"
-    #
-    # try:
-    #     contacts = InputParser.load_contacts(contacts_file)
-    #     templates = InputParser.load_templates(templates_file)
-    #     schedule = InputParser.load_schedule(schedule_file)
-    #
-    #     print("Loaded contacts:", contacts)
-    #     print("Loaded templates:", templates)
-    #     for template in templates:
-    #         print("Extracted placeholders:", InputParser.extract_placeholders(template["content"]))
-    #     print("Loaded schedule:", schedule)
-    # except Exception as e:
-    #     log_event(f"Error during processing: {e}", "ERROR")
-
-    # Build campaign data
-    campaigns_file = base_directory / "2025" / "Jan" / "12Sun"
-    campaign_data = InputParser.build_campaign_data(campaigns_file)
-    print("Campaign data:", campaign_data)
-    str = campaign_data["20Mon2025_AIML"]["1"]["template"]["content"]
-    print(re.sub(r'<[^>]+>', '', str))
-    # with open(base_directory / "campaigns.json", "w") as f:
-    #     json.dump(campaign_data, f, indent=2)
->>>>>>> 3daa4b93
-
+
