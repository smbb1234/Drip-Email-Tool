--- conflicted
+++ resolved
@@ -1,7 +1,4 @@
-<<<<<<< HEAD
-=======
 import re
->>>>>>> 3daa4b93
 from typing import List
 
 import boto3
