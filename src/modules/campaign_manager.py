--- conflicted
+++ resolved
@@ -321,46 +321,3 @@
             logger.log_logic_event("Deleted campaign state file.", "INFO")
         else:
             logger.log_logic_event("Campaign state file not found.", "WARNING")
-<<<<<<< HEAD
-=======
-
-
-if __name__ == "__main__":
-
-    load_file = False
-
-    from src.modules import InputParser
-
-    data_directory = Path("../../data/2025/Jan/12Sun")
-
-    campaigns_name  = "12-01-2025"
-    example_campaigns1 = InputParser.build_campaign_data(data_directory)
-    manager = CampaignManager(example_campaigns1, campaigns_name, load_file, "campaigns.json")
-
-    example_campaigns2 = InputParser.build_campaign_data(data_directory)
-    print(manager.add_campaigns(example_campaigns2, "12-02-2025"))
-
-    print(f"get_campaigns: {manager.get_campaigns(campaigns_name)}")
-    print(manager.get_campaign(campaigns_name, "20Mon2025_AIML"))
-    print(manager.get_stage(campaigns_name, "20Mon2025_AIML", 1))
-    print(manager.get_contact(campaigns_name, "20Mon2025_AIML", 1, "john.doe@example.com"))
-
-    print(manager.get_current_stage(campaigns_name, "20Mon2025_AIML"))
-    print(manager.start_campaign(campaigns_name, "20Mon2025_AIML"))
-    print(manager.get_campaign(campaigns_name, "20Mon2025_AIML"))
-
-    print(manager.start_campaign(campaigns_name, "21Mon2025_AIML"))
-    print(manager.get_campaign(campaigns_name, "21Mon2025_AIML"))
-
-    print(manager.move_to_next_stage(campaigns_name, "20Mon2025_AIML"))
-    print(manager.get_current_stage(campaigns_name, "20Mon2025_AIML"))
-    print(manager.get_stage_template(campaigns_name, "20Mon2025_AIML", 2))
-    print(manager.get_stage_start_time(campaigns_name, "20Mon2025_AIML", 2))
-    print(manager.is_end_of_stage(campaigns_name, "20Mon2025_AIML"))
-    print(manager.move_to_next_stage(campaigns_name, "21Mon2025_AIML"))
-    print(manager.get_current_stage(campaigns_name, "21Mon2025_AIML"))
-
-    print(manager.update_stage_status(campaigns_name, "20Mon2025_AIML", 1, "Completed"))
-    print(manager.update_stage_status(campaigns_name, "20Mon2025_AIML", 2, "Completed"))
-    print(manager.completed_campaign(campaigns_name, "20Mon2025_AIML"))
->>>>>>> 177d2066
